//
//  AtemView.swift
//  Meditationstimer
//
//  Restored Atem tab with presets list, Play/Edit actions and centered run overlay.
//  Includes a reusable SettingsSheet (temporarily kept in this file).
//
// MARK: - AI ORIENTATION (Read me first)
// Purpose:
//   AtemView manages the "Atem" tab. It displays a list of breathing presets, lets users create,
//   edit, delete presets, and run a breathing session with gong cues.
//
// Files & Responsibilities (where to look next):
//   • AtemView.swift        – This file: list, editor, run card, local gong logic.
//   • ContentView.swift     – Tab container, cross-cutting session handling (Offen tab logic).
//   • SettingsSheet.swift   – Shared settings (sound/haptics toggles).
//   • GongPlayer (local)    – Defined here, separate from OffenView GongPlayer.
//
// Control Flow (high level):
//   • User taps Play on a preset → runningPreset is set → SessionCard appears.
//   • SessionCard uses SessionEngine → advances through phases with Timer + gong sounds.
//   • User taps Beenden or session ends → SessionEngine resets → overlay closes.
//
// AI Editing Guidelines:
//   • Keep AtemView focused: preset model, list, editor, session card.
//   • Do not mix cross-tab logic here (belongs in ContentView).
//   • Keep GongPlayer nested here to avoid conflicts with Offen tab GongPlayer.
//   • Maintain clear MARKs for sections: Model, Engine, Gong, State, Views.

import SwiftUI
import AVFoundation
#if canImport(UIKit)
import UIKit
#endif
// Dynamic Island / Live Activity removed

#if !os(iOS)
public struct AtemView: View {
    // MARK: - Scheduled WorkItems für Timer-Abbruch
    private var scheduled: [DispatchWorkItem] = []

    private func cancelScheduled() {
        scheduled.forEach { $0.cancel() }
        scheduled.removeAll()
    }
    @Environment(\.scenePhase) private var scenePhase
    public init() {}
    public var body: some View {
        Text("Atem ist nur auf iOS verfügbar.")
    }
}
#else

// MARK: - Atem Tab

public struct AtemView: View {
    // MARK: - Preset Model
    struct Preset: Identifiable, Hashable {
        let id: UUID
        var name: String
        var emoji: String
        var inhale: Int
        var holdIn: Int
        var exhale: Int
        var holdOut: Int
        var repetitions: Int

        init(id: UUID = UUID(), name: String, emoji: String, inhale: Int, holdIn: Int, exhale: Int, holdOut: Int, repetitions: Int) {
            self.id = id
            self.name = name
            self.emoji = emoji
            self.inhale = inhale
            self.holdIn = holdIn
            self.exhale = exhale
            self.holdOut = holdOut
            self.repetitions = repetitions
        }

        var rhythmString: String { "\(inhale)-\(holdIn)-\(exhale)-\(holdOut)" }
        var cycleSeconds: Int { inhale + holdIn + exhale + holdOut }
        var totalSeconds: Int { cycleSeconds * max(1, repetitions) }

        var totalDurationString: String {
            let s = totalSeconds
            let m = s / 60, r = s % 60
            return m > 0 ? String(format: "%d:%02d min", m, r) : "\(s) sec"
        }
    }

    // MARK: - Session Phase
    enum Phase: String { case inhale = "Einatmen", holdIn = "Halten (ein)", exhale = "Ausatmen", holdOut = "Halten (aus)" }

<<<<<<< HEAD
    // MARK: - Session Engine
    final class SessionEngine: ObservableObject {
        enum State: Equatable {
            case idle
            case running(phase: Phase, remaining: Int, rep: Int, totalReps: Int)
            case finished
        }

        @Published private(set) var state: State = .idle
        private var timer: Timer?
        private let gong = GongPlayer()

        func start(preset: Preset) {
            print("[TIMER-BUG][SessionEngine] start called for preset=\(preset.name) id=\(preset.id)")
            cancel()
            advance(preset: preset, rep: 1)
        }

        func cancel() {
            print("[TIMER-BUG][SessionEngine] cancel called")
            timer?.invalidate()
            timer = nil
            state = .idle
        }

        private func advance(preset: Preset, rep: Int) {
            let steps: [(Phase, Int, String)] = [
                (.inhale, preset.inhale, "einatmen"),
                (.holdIn, preset.holdIn, "eingeatmet-halten"),
                (.exhale, preset.exhale, "ausatmen"),
                (.holdOut, preset.holdOut, "ausgeatmet-halten")
            ].filter { $0.1 > 0 }

            guard !steps.isEmpty else { state = .finished; return }
            run(steps, index: 0, rep: rep, total: preset.repetitions)
        }

        private func run(_ steps: [(Phase, Int, String)], index: Int, rep: Int, total: Int) {
            if index >= steps.count {
                if rep >= total { state = .finished; return }
                run(steps, index: 0, rep: rep + 1, total: total)
                return
            }

            let (phase, duration, sound) = steps[index]
            gong.play(named: sound)
            state = .running(phase: phase, remaining: duration, rep: rep, totalReps: total)

            timer?.invalidate()
            timer = Timer.scheduledTimer(withTimeInterval: 1, repeats: true) { [weak self] t in
                guard let self else { return }
                if case .running(let p, let remaining, let r, let tot) = self.state {
                    let next = remaining - 1
                    if next <= 0 {
                        print("[TIMER-BUG][SessionEngine] phase finished (\(p)) rep=\(r) moving to next")
                        t.invalidate(); self.timer = nil
                        self.run(steps, index: index + 1, rep: r, total: tot)
                    } else {
                        self.state = .running(phase: p, remaining: next, rep: r, totalReps: tot)
                        if next % 5 == 0 { print("[TIMER-BUG][SessionEngine] running phase=\(p) remaining=\(next) rep=\(r)") }
                    }
                } else {
                    print("[TIMER-BUG][SessionEngine] timer fired but state not running -> invalidating")
                    t.invalidate(); self.timer = nil
                }
            }
            RunLoop.main.add(timer!, forMode: .common)
        }
    }

=======
>>>>>>> 53573000
    // MARK: - Local GongPlayer (only for AtemView)
    final class GongPlayer: NSObject, AVAudioPlayerDelegate {
        func stopAll() {
            for p in active { p.stop() }
            active.removeAll()
        }
        private var active: [AVAudioPlayer] = []

        private func activateSession() {
            let s = AVAudioSession.sharedInstance()
            try? s.setCategory(.playback, options: [.mixWithOthers])
            try? s.setActive(true, options: [])
        }

        func play(named name: String) {
            activateSession()
            // try bundled caf/wav/mp3
            for ext in ["caf","wav","mp3"] {
                if let url = Bundle.main.url(forResource: name, withExtension: ext),
                   let p = try? AVAudioPlayer(contentsOf: url) {
                    p.delegate = self
                    p.prepareToPlay()
                    p.play()
                    active.append(p)
                    return
                }
            }
            print("Audio file '\(name)' not found, no fallback sound played") // fallback
        }
        func audioPlayerDidFinishPlaying(_ player: AVAudioPlayer, successfully flag: Bool) {
            if let i = active.firstIndex(where: { $0 === player }) { active.remove(at: i) }
        }
    }

    // MARK: - Sample Presets & State
    @State private var presets: [Preset] = [
        .init(name: "Box 4-4-4-4", emoji: "🧘", inhale: 4, holdIn: 4, exhale: 4, holdOut: 4, repetitions: 10),
        .init(name: "4-0-6-0",    emoji: "🌬️", inhale: 4, holdIn: 0, exhale: 6, holdOut: 0, repetitions: 10),
        .init(name: "7-0-5-0",    emoji: "🪷", inhale: 7, holdIn: 0, exhale: 5, holdOut: 0, repetitions: 8),
        .init(name: "4-7-8",      emoji: "🌿", inhale: 4, holdIn: 7, exhale: 8, holdOut: 0, repetitions: 10),
        .init(name: "Rectangle 6-3-6-3", emoji: "🫁", inhale: 6, holdIn: 3, exhale: 6, holdOut: 3, repetitions: 8)
    ]

    @State private var showSettings = false
    @State private var showingEditor: Preset? = nil
    @State private var runningPreset: Preset? = nil
    @StateObject private var engine = SessionEngine()
    @StateObject private var liveActivity = LiveActivityController()

    // Central session reset: cancels timers, resets states, audio, LiveActivity, and runningPreset
    private func resetSession() {
        runningPreset = nil
        engine.cancel()
        // Optionally: reset other states if needed
    }

    private let emojiChoices: [String] = ["🧘","🪷","🌬️","🫁","🌿","🌀","✨","🔷","🔶","💠"]
    private func randomEmoji() -> String { emojiChoices.randomElement() ?? "🧘" }

    // MARK: - Main View
    public init() {}

    public var body: some View {
        ZStack {
            NavigationStack {
                List {
                    ForEach(presets) { preset in
                        Row(
                            preset: preset,
                            play: { runningPreset = preset },
                            edit: { showingEditor = preset }
                        )
                        .listRowSeparator(.hidden)
                        .listRowBackground(Color.clear)
                    }
                    .onDelete { presets.remove(atOffsets: $0) }
                }
                .listStyle(.plain)
                .padding(.horizontal, 4)
                .navigationTitle("")
                .navigationBarTitleDisplayMode(.inline)
                .toolbar {
                    ToolbarItemGroup(placement: .topBarTrailing) {
                        Button {
                            showingEditor = Preset(name: "Neues Preset",
                                                   emoji: randomEmoji(),
                                                   inhale: 4, holdIn: 0, exhale: 4, holdOut: 0, repetitions: 10)
                        } label: { Image(systemName: "plus") }

                        Button { showSettings = true } label: { Image(systemName: "gearshape") }
                    }
                }
                .sheet(isPresented: $showSettings) {
                    SettingsSheet()
                        .presentationDetents([PresentationDetent.medium, PresentationDetent.large])
                }
                .sheet(item: $showingEditor) { preset in
                    EditorView(
                        preset: preset,
                        isNew: !presets.contains(where: { $0.id == preset.id }),
                        onSave: { edited in
                            if let i = presets.firstIndex(where: { $0.id == edited.id }) {
                                presets[i] = edited
                            } else {
                                presets.append(edited)
                            }
                        },
                        onDelete: { id in
                            if let i = presets.firstIndex(where: { $0.id == id }) {
                                presets.remove(at: i)
                            }
                        }
                    )
                }
            }
            .modifier(OverlayBackgroundEffect(isDimmed: runningPreset != nil))

            // When overlay is up, dim & blur the background to show depth
            if runningPreset != nil {
                Rectangle()
                    .fill(
                        LinearGradient(
                            colors: [Color.black.opacity(0.06), Color.black.opacity(0.28)],
                            startPoint: .top, endPoint: .bottom
                        )
                    )
                    .ignoresSafeArea()
                    .transition(.opacity)
                    .zIndex(1)
            }

            if let preset = runningPreset {
                SessionCard(preset: preset, onEnd: resetSession, engine: engine, liveActivity: liveActivity)
                    .transition(.scale.combined(with: .opacity))
                    .zIndex(2)
            }
        }
        // removed floating + overlay
    }

// MARK: - OverlayBackgroundEffect (blur/dim background when overlay is shown)
private struct OverlayBackgroundEffect: ViewModifier {
    let isDimmed: Bool
    func body(content: Content) -> some View {
        content
            .blur(radius: isDimmed ? 6 : 0)
            .saturation(isDimmed ? 0.95 : 1)
            .brightness(isDimmed ? -0.02 : 0)
            .animation(.easeInOut(duration: 0.2), value: isDimmed)
            .allowsHitTesting(!isDimmed)
    }
}

// iOS-only code continues below; closing #endif is at the end of file

    // MARK: - Row View (list item)
    struct Row: View {
        let preset: Preset
        let play: () -> Void
        let edit: () -> Void

        var body: some View {
            AtemGlassCard {
                VStack(alignment: .leading, spacing: 10) {
                    // TOP ~2/3: Emoji, Title, Play
                    HStack(alignment: .center, spacing: 14) {
                        Text(preset.emoji)
                            .font(.system(size: 42))
                        Text(preset.name)
                            .font(.system(size: 22, weight: .bold))
                        Spacer()
                        Button(action: play) {
                            Image(systemName: "play.fill")
                                .font(.system(size: 16, weight: .bold))
                                .frame(width: 40, height: 40)
                        }
                        .buttonStyle(.borderedProminent)
                        .tint(.blue)
                        .clipShape(Circle())
                        .accessibilityLabel("Start")
                    }

                    // Spacer to bias layout so bottom feels like lower third
                    Spacer(minLength: 8)

                    // BOTTOM ~1/3: details left, edit right
                    HStack(alignment: .center) {
                        Text("\(preset.rhythmString) · \(preset.repetitions)x · ≈ \(preset.totalDurationString)")
                            .font(.subheadline)
                            .foregroundStyle(.secondary)
                            .lineLimit(1)
                            .truncationMode(.tail)
                        Spacer()
                        Button(action: edit) {
                            Image(systemName: "ellipsis")
                                .font(.system(size: 18, weight: .regular))
                                .frame(width: 32, height: 32)
                        }
                        .buttonStyle(.plain)
                        .accessibilityLabel("Bearbeiten")
                    }
                }
                .frame(minHeight: 140)
            }
        }
    }

    // MARK: - SessionCard (overlay during run)
    struct SessionCard: View {
        // SessionEngine and LiveActivity are injected from the parent to avoid duplicate timers/controllers
        let preset: Preset
        var close: () -> Void
<<<<<<< HEAD
        @ObservedObject var engine: SessionEngine
        @ObservedObject var liveActivity: LiveActivityController
=======
    // @StateObject private var engine = SessionEngine() entfernt
        @StateObject private var liveActivity = LiveActivityController()
>>>>>>> 53573000
        @State private var showConflictAlert: Bool = false
        @State private var conflictOwnerId: String? = nil
        @State private var conflictTitle: String? = nil
        @State private var sessionStart: Date = .now
        @State private var sessionTotal: TimeInterval = 1
        @State private var phaseStart: Date? = nil
        @State private var phaseDuration: Double = 1
        @State private var lastPhase: Phase? = nil
        @AppStorage("logMeditationAsYogaWorkout") private var logMeditationAsYogaWorkout: Bool = false

        // Neue State Variablen wie in WorkoutsView
        @State private var phase: Phase = .inhale
        @State private var repIndex: Int = 1
        @State private var phaseEndFired = false
        @State private var finished = false
        @State private var started = false

        // GongPlayer instance
        @State private var gong = GongPlayer()

        // Helper properties for dual ring progress
        private var cycleSeconds: Int { preset.inhale + preset.holdIn + preset.exhale + preset.holdOut }
        private func duration(for phase: Phase) -> Int {
            switch phase {
            case .inhale: return preset.inhale
            case .holdIn: return preset.holdIn
            case .exhale: return preset.exhale
            case .holdOut: return preset.holdOut
            }
        }

        func soundName(for phase: Phase) -> String {
            switch phase {
            case .inhale: return "einatmen"
            case .holdIn: return "eingeatmet-halten"
            case .exhale: return "ausatmen"
            case .holdOut: return "ausgeatmet-halten"
            }
        }

        func setPhase(_ p: Phase) {
            phase = p
            phaseStart = Date()
            phaseDuration = Double(duration(for: p))
            gong.play(named: soundName(for: p))
        }

        func advance() {
            switch phase {
            case .inhale:
                if preset.holdIn > 0 {
                    setPhase(.holdIn)
                } else {
                    setPhase(.exhale)
                }
            case .holdIn:
                setPhase(.exhale)
            case .exhale:
                if preset.holdOut > 0 {
                    setPhase(.holdOut)
                } else {
                    if repIndex >= preset.repetitions {
                        finished = true
                    } else {
                        repIndex += 1
                        setPhase(.inhale)
                    }
                }
            case .holdOut:
                if repIndex >= preset.repetitions {
                    finished = true
                } else {
                    repIndex += 1
                    setPhase(.inhale)
                }
            }
        }

        var body: some View {
            ZStack {
                Color(.systemGray6).ignoresSafeArea()
                VStack(spacing: 12) {
                    if !finished {
                        Text(preset.name).font(.headline)
                        PhaseProgressView(preset: preset, phase: $phase, repIndex: $repIndex, phaseEndFired: $phaseEndFired, finished: $finished, phaseStart: $phaseStart, phaseDuration: $phaseDuration, gong: gong, sessionStart: sessionStart, sessionTotal: sessionTotal)
                    } else {
                        VStack {
                            Image(systemName: "checkmark.circle.fill").font(.system(size: 40))
                            Text("Fertig").font(.subheadline.weight(.semibold))
                        }
                        // Snap outer progress to full on finish
                        .onAppear {
                            sessionTotal = max(sessionTotal, Date().timeIntervalSince(sessionStart))
<<<<<<< HEAD
                            Task {
                                await endSession(manual: false)
                            }
=======
                            // Live Activity entfernt für Debugging
                            // Task {
                            //     await liveActivity.end()
                            //     await endSession(manual: false)
                            // }
>>>>>>> 53573000
                        }
                    }
                    Button("Beenden") {
                        Task { await endSession(manual: true) }
                    }
                    .buttonStyle(.borderedProminent)
                    .tint(.red)
                    .controlSize(.large)
                    .frame(maxWidth: .infinity, alignment: .center)
                    .padding(.top, 8)
                }
                .frame(minWidth: 280, maxWidth: 360)
                .padding(16)
            }
            .overlay(alignment: .topTrailing) {
                Button(action: { Task { await endSession(manual: true) } }) {
                    Image(systemName: "xmark")
                        .font(.system(size: 14, weight: .semibold))
                        .frame(width: 28, height: 28)
                }
                .buttonStyle(.borderedProminent)
                .tint(.secondary)
                .clipShape(Circle())
                .padding(8)
            }
            .task {
                // Start the session
                let start = Date()
                sessionStart = start
                sessionTotal = TimeInterval(preset.totalSeconds)
                started = true
                setPhase(.inhale)
                // Live Activity starten
                let endDate = start.addingTimeInterval(TimeInterval(preset.totalSeconds))
                let result = liveActivity.requestStart(title: preset.name, phase: 1, endDate: endDate, ownerId: "AtemTab")
                if case .conflict(let existingOwner, let existingTitle) = result {
                    conflictOwnerId = existingOwner
                    conflictTitle = existingTitle.isEmpty ? "Ein anderer Timer" : existingTitle
                    showConflictAlert = true
                }
            }
            // Keine automatische Beendigung bei App-Wechsel
            .alert(isPresented: $showConflictAlert) {
                conflictAlert
            }
            .onChange(of: finished) { newValue in
                if newValue {
                    Task { await endSession(manual: false) }
                }
            }
        }

        // MARK: - PhaseProgressView (handles timeline and phase advancement)
        struct PhaseProgressView: View {
            let preset: Preset
            @Binding var phase: Phase
            @Binding var repIndex: Int
            @Binding var phaseEndFired: Bool
            @Binding var finished: Bool
            @Binding var phaseStart: Date?
            @Binding var phaseDuration: Double
            let gong: GongPlayer
            let sessionStart: Date
            let sessionTotal: TimeInterval

            @State private var currentTime: Date = Date()
            @State private var timer: Timer?

            var body: some View {
                VStack(spacing: 8) {
                    let now = currentTime
                    
                    // ---- OUTER (session) PROGRESS: continuous 0→1 over the whole session ----
                    let totalDuration = max(0.001, sessionTotal)
                    let elapsedSession = now.timeIntervalSince(sessionStart)
                    let progressTotal = max(0.0, min(1.0, elapsedSession / totalDuration))

                    // ---- INNER (phase) PROGRESS: reset on phase change, linear 0→1 ----
                    let dur = max(0.001, phaseDuration)
                    let start = phaseStart ?? now
                    let elapsedInPhase = max(0, now.timeIntervalSince(start))
                    let fractionPhase = max(0.0, min(1.0, elapsedInPhase / dur))

                    ZStack {
                        // Outer ring: total session progress (continuous)
                        CircularRing(progress: progressTotal, lineWidth: 22)
                            .foregroundStyle(.tint)
                        // Inner ring: current phase progress (resets each phase)
                        CircularRing(progress: fractionPhase, lineWidth: 14)
                            .scaleEffect(0.72)
                            .foregroundStyle(.secondary)
                        // Center icon: phase direction
                        Image(systemName: SessionCard.iconName(for: phase))
                            .font(.system(size: 64, weight: .regular))
                            .foregroundStyle(.tint)
                    }
                    .frame(width: 320, height: 320)
                    .padding(.top, 6)
                    .contentShape(Rectangle())
                    Text("Runde \(repIndex) / \(preset.repetitions)")
                        .font(.footnote)
                        .foregroundStyle(.secondary)
                }
                .onAppear {
                    startTimer()
                }
                .onDisappear {
                    stopTimer()
                }
            }

            private func startTimer() {
                timer = Timer.scheduledTimer(withTimeInterval: 0.1, repeats: true) { _ in
                    currentTime = Date()
                    checkPhaseProgress()
                }
            }

            private func stopTimer() {
                timer?.invalidate()
                timer = nil
            }

            private func checkPhaseProgress() {
                let now = currentTime
                let dur = max(0.001, phaseDuration)
                let start = phaseStart ?? now
                let elapsedInPhase = max(0, now.timeIntervalSince(start))
                let fractionPhase = max(0.0, min(1.0, elapsedInPhase / dur))
                
                if fractionPhase >= 1.0 && !phaseEndFired {
                    phaseEndFired = true
                    advance()
                } else if fractionPhase < 1.0 {
                    phaseEndFired = false
                }
            }

            func soundName(for phase: Phase) -> String {
                switch phase {
                case .inhale: return "einatmen"
                case .holdIn: return "eingeatmet-halten"
                case .exhale: return "ausatmen"
                case .holdOut: return "ausgeatmet-halten"
                }
            }

            func setPhase(_ p: Phase) {
                phase = p
                phaseStart = Date()
                phaseDuration = Double(SessionCard(preset: preset, close: {}).duration(for: p))
                gong.play(named: soundName(for: p))
            }

            func advance() {
                switch phase {
                case .inhale:
                    if preset.holdIn > 0 {
                        setPhase(.holdIn)
                    } else {
                        setPhase(.exhale)
                    }
                case .holdIn:
                    setPhase(.exhale)
                case .exhale:
                    if preset.holdOut > 0 {
                        setPhase(.holdOut)
                    } else {
                        if repIndex >= preset.repetitions {
                            finished = true
                        } else {
                            repIndex += 1
                            setPhase(.inhale)
                        }
                    }
                case .holdOut:
                    if repIndex >= preset.repetitions {
                        finished = true
                    } else {
                        repIndex += 1
                        setPhase(.inhale)
                    }
                }
<<<<<<< HEAD
            }, message: {
                Text(conflictTitle ?? "Ein anderer Timer läuft")
            })
            // Keine automatische Beendigung bei App-Wechsel
                .onDisappear {
                    onEnd()
                }
=======
            }
>>>>>>> 53573000
        }

        func endSession(manual: Bool) async {
            print("[AtemView] endSession(manual: \(manual)) called")

            // 1. Stoppe alle Sounds
            gong.stopAll()
            print("[AtemView] gong.stopAll() called")

            // 3. HealthKit Logging, wenn Session > 3s
            let endDate = Date()
            if sessionStart.distance(to: endDate) > 3 {
                do {
                    if logMeditationAsYogaWorkout {
                        try await HealthKitManager.shared.logWorkout(start: sessionStart, end: endDate, activity: .yoga)
                    } else {
                        try await HealthKitManager.shared.logMindfulness(start: sessionStart, end: endDate)
                    }
                } catch {
                    print("HealthKit logging failed: \(error)")
                }
            }

            // 4. Beende Live Activity garantiert
            await liveActivity.end(immediate: true)
            print("[AtemView] liveActivity.end(immediate: true) called")

            // 5. Optional: kurze Verzögerung für UI-Feedback
            try? await Task.sleep(nanoseconds: 400_000_000) // 0.4s

<<<<<<< HEAD
            // 3. End Live Activity and reset session states BEFORE closing the view
            await liveActivity.end()
            resetSession()
            close()
        }


        private static func iconName(for phase: Phase) -> String {
=======
            // 6. Schließe die View
            print("[AtemView] close() called")
            close()
        }

        static func iconName(for phase: Phase) -> String {
>>>>>>> 53573000
            switch phase {
            case .inhale: return "arrow.up"
            case .exhale: return "arrow.down"
            case .holdIn, .holdOut: return "arrow.right"
            }
        }

        // Alert for existing timer conflict
        private var conflictAlert: Alert {
            Alert(
                title: Text("Anderer Timer läuft"),
                message: Text("Der Timer ‚\(conflictTitle ?? "Aktiver Timer")‘ läuft bereits. Soll dieser beendet und der neue gestartet werden?"),
                primaryButton: .destructive(Text("Timer beenden und starten"), action: {
                    // Force start now
                    let endDate = sessionStart.addingTimeInterval(TimeInterval(preset.totalSeconds))
                    liveActivity.forceStart(title: preset.name, phase: 1, endDate: endDate, ownerId: "AtemTab")
                }),
                secondaryButton: .cancel(Text("Abbrechen"))
            )
        }
    }

    // MARK: - EditorView (create/edit preset)
    struct EditorView: View {
        @Environment(\.dismiss) private var dismiss
        @State private var draft: Preset
        let isNew: Bool
        let onSave: (Preset) -> Void
        let onDelete: ((UUID) -> Void)?

        init(preset: Preset, isNew: Bool, onSave: @escaping (Preset) -> Void, onDelete: ((UUID) -> Void)? = nil) {
            self._draft = State(initialValue: preset)
            self.isNew = isNew
            self.onSave = onSave
            self.onDelete = onDelete
        }

        private var totalString: String {
            let total = (draft.inhale + draft.holdIn + draft.exhale + draft.holdOut) * max(1, draft.repetitions)
            if total >= 60 { return String(format: "≈ %d:%02d min", total/60, total%60) }
            return "≈ \(total) sec"
        }

        var body: some View {
            NavigationView {
                Form {
                    Section("Icon") {
                        let choices = ["🧘","🪷","🌬️","🫁","🌿","🌀","✨","🔷","🔶","💠"]
                        ScrollView(.horizontal, showsIndicators: false) {
                            HStack(spacing: 12) {
                                ForEach(choices, id: \.self) { e in
                                    Button {
                                        draft.emoji = e
                                    } label: {
                                        Text(e)
                                            .font(.system(size: 28))
                                            .padding(8)
                                            .background(
                                                RoundedRectangle(cornerRadius: 10, style: .continuous)
                                                    .fill(draft.emoji == e ? Color.secondary.opacity(0.15) : Color.clear)
                                            )
                                            .overlay(
                                                RoundedRectangle(cornerRadius: 10, style: .continuous)
                                                    .strokeBorder(draft.emoji == e ? Color.secondary.opacity(0.5) : Color.secondary.opacity(0.2), lineWidth: 1)
                                            )
                                    }
                                    .buttonStyle(.plain)
                                }
                            }
                            .padding(.vertical, 4)
                        }
                    }
                    Section("Name") {
                        TextField("Name", text: $draft.name)
                            .textInputAutocapitalization(.words)
                    }
                    Section("Rhythmus (Sekunden)") {
                        pickerRow(title: "Einatmen", value: $draft.inhale)
                        pickerRow(title: "Halten (ein)", value: $draft.holdIn)
                        pickerRow(title: "Ausatmen", value: $draft.exhale)
                        pickerRow(title: "Halten (aus)", value: $draft.holdOut)
                    }
                    Section("Wiederholungen") {
                        AtemWheelPicker("Runden", selection: $draft.repetitions, range: 1...99)
                    }
                    Section {
                        HStack {
                            Text("Gesamtdauer")
                            Spacer()
                            Text(totalString).monospacedDigit().foregroundStyle(.secondary)
                        }
                    }
                    if !isNew, let onDelete {
                        Section {
                            Button(role: .destructive) {
                                onDelete(draft.id)
                                dismiss()
                            } label: { Text("Löschen") }
                        }
                    }
                }
                .navigationTitle(isNew ? "Neues Atem-Preset" : "Atem-Preset")
                .navigationBarTitleDisplayMode(.inline)
                .toolbar {
                    ToolbarItem(placement: .cancellationAction) { Button("Abbrechen") { dismiss() } }
                    ToolbarItem(placement: .confirmationAction) {
                        Button("Speichern") {
                            onSave(draft); dismiss()
                        }.disabled(draft.name.trimmingCharacters(in: .whitespacesAndNewlines).isEmpty)
                    }
                }
            }
        }

        @ViewBuilder
        private func pickerRow(title: String, value: Binding<Int>) -> some View {
            HStack {
                Text(title)
                Spacer()
                AtemWheelPicker("", selection: value, range: 0...60)
                    .frame(width: 120, height: 100)
            }
        }
    }

    // MARK: - WheelPicker (number wheel)
    struct AtemWheelPicker: View {
        let title: String
        @Binding var selection: Int
        let range: ClosedRange<Int>

        init(_ title: String, selection: Binding<Int>, range: ClosedRange<Int>) {
            self.title = title
            self._selection = selection
            self.range = range
        }

        var body: some View {
            Picker(title, selection: $selection) {
                ForEach(Array(range), id: \.self) { n in Text("\(n)").tag(n) }
            }
            .labelsHidden()
            .pickerStyle(.wheel)
        }
    }

    // MARK: - GlassCard (styling container)
    struct AtemGlassCard<Content: View>: View {
        @ViewBuilder var content: () -> Content
        var body: some View {
            content()
                .padding(16)
                .background(.thinMaterial, in: RoundedRectangle(cornerRadius: 20, style: .continuous))
                .overlay(
                    RoundedRectangle(cornerRadius: 20, style: .continuous)
                        .strokeBorder(Color.white.opacity(0.32), lineWidth: 1)
                )
                .shadow(color: Color.black.opacity(0.08), radius: 6, x: 0, y: 2)
        }
    }
}

// End of iOS-only implementation
#endif // os(iOS)

<|MERGE_RESOLUTION|>--- conflicted
+++ resolved
@@ -90,79 +90,6 @@
     // MARK: - Session Phase
     enum Phase: String { case inhale = "Einatmen", holdIn = "Halten (ein)", exhale = "Ausatmen", holdOut = "Halten (aus)" }
 
-<<<<<<< HEAD
-    // MARK: - Session Engine
-    final class SessionEngine: ObservableObject {
-        enum State: Equatable {
-            case idle
-            case running(phase: Phase, remaining: Int, rep: Int, totalReps: Int)
-            case finished
-        }
-
-        @Published private(set) var state: State = .idle
-        private var timer: Timer?
-        private let gong = GongPlayer()
-
-        func start(preset: Preset) {
-            print("[TIMER-BUG][SessionEngine] start called for preset=\(preset.name) id=\(preset.id)")
-            cancel()
-            advance(preset: preset, rep: 1)
-        }
-
-        func cancel() {
-            print("[TIMER-BUG][SessionEngine] cancel called")
-            timer?.invalidate()
-            timer = nil
-            state = .idle
-        }
-
-        private func advance(preset: Preset, rep: Int) {
-            let steps: [(Phase, Int, String)] = [
-                (.inhale, preset.inhale, "einatmen"),
-                (.holdIn, preset.holdIn, "eingeatmet-halten"),
-                (.exhale, preset.exhale, "ausatmen"),
-                (.holdOut, preset.holdOut, "ausgeatmet-halten")
-            ].filter { $0.1 > 0 }
-
-            guard !steps.isEmpty else { state = .finished; return }
-            run(steps, index: 0, rep: rep, total: preset.repetitions)
-        }
-
-        private func run(_ steps: [(Phase, Int, String)], index: Int, rep: Int, total: Int) {
-            if index >= steps.count {
-                if rep >= total { state = .finished; return }
-                run(steps, index: 0, rep: rep + 1, total: total)
-                return
-            }
-
-            let (phase, duration, sound) = steps[index]
-            gong.play(named: sound)
-            state = .running(phase: phase, remaining: duration, rep: rep, totalReps: total)
-
-            timer?.invalidate()
-            timer = Timer.scheduledTimer(withTimeInterval: 1, repeats: true) { [weak self] t in
-                guard let self else { return }
-                if case .running(let p, let remaining, let r, let tot) = self.state {
-                    let next = remaining - 1
-                    if next <= 0 {
-                        print("[TIMER-BUG][SessionEngine] phase finished (\(p)) rep=\(r) moving to next")
-                        t.invalidate(); self.timer = nil
-                        self.run(steps, index: index + 1, rep: r, total: tot)
-                    } else {
-                        self.state = .running(phase: p, remaining: next, rep: r, totalReps: tot)
-                        if next % 5 == 0 { print("[TIMER-BUG][SessionEngine] running phase=\(p) remaining=\(next) rep=\(r)") }
-                    }
-                } else {
-                    print("[TIMER-BUG][SessionEngine] timer fired but state not running -> invalidating")
-                    t.invalidate(); self.timer = nil
-                }
-            }
-            RunLoop.main.add(timer!, forMode: .common)
-        }
-    }
-
-=======
->>>>>>> 53573000
     // MARK: - Local GongPlayer (only for AtemView)
     final class GongPlayer: NSObject, AVAudioPlayerDelegate {
         func stopAll() {
@@ -209,15 +136,6 @@
     @State private var showSettings = false
     @State private var showingEditor: Preset? = nil
     @State private var runningPreset: Preset? = nil
-    @StateObject private var engine = SessionEngine()
-    @StateObject private var liveActivity = LiveActivityController()
-
-    // Central session reset: cancels timers, resets states, audio, LiveActivity, and runningPreset
-    private func resetSession() {
-        runningPreset = nil
-        engine.cancel()
-        // Optionally: reset other states if needed
-    }
 
     private let emojiChoices: [String] = ["🧘","🪷","🌬️","🫁","🌿","🌀","✨","🔷","🔶","💠"]
     private func randomEmoji() -> String { emojiChoices.randomElement() ?? "🧘" }
@@ -295,7 +213,7 @@
             }
 
             if let preset = runningPreset {
-                SessionCard(preset: preset, onEnd: resetSession, engine: engine, liveActivity: liveActivity)
+                SessionCard(preset: preset) { runningPreset = nil }
                     .transition(.scale.combined(with: .opacity))
                     .zIndex(2)
             }
@@ -372,16 +290,11 @@
 
     // MARK: - SessionCard (overlay during run)
     struct SessionCard: View {
-        // SessionEngine and LiveActivity are injected from the parent to avoid duplicate timers/controllers
+    // scenePhase-Automatik entfernt – führte zu unerwünschten Beendigungen beim App-Wechsel
         let preset: Preset
         var close: () -> Void
-<<<<<<< HEAD
-        @ObservedObject var engine: SessionEngine
-        @ObservedObject var liveActivity: LiveActivityController
-=======
     // @StateObject private var engine = SessionEngine() entfernt
         @StateObject private var liveActivity = LiveActivityController()
->>>>>>> 53573000
         @State private var showConflictAlert: Bool = false
         @State private var conflictOwnerId: String? = nil
         @State private var conflictTitle: String? = nil
@@ -475,17 +388,11 @@
                         // Snap outer progress to full on finish
                         .onAppear {
                             sessionTotal = max(sessionTotal, Date().timeIntervalSince(sessionStart))
-<<<<<<< HEAD
-                            Task {
-                                await endSession(manual: false)
-                            }
-=======
                             // Live Activity entfernt für Debugging
                             // Task {
                             //     await liveActivity.end()
                             //     await endSession(manual: false)
                             // }
->>>>>>> 53573000
                         }
                     }
                     Button("Beenden") {
@@ -669,17 +576,7 @@
                         setPhase(.inhale)
                     }
                 }
-<<<<<<< HEAD
-            }, message: {
-                Text(conflictTitle ?? "Ein anderer Timer läuft")
-            })
-            // Keine automatische Beendigung bei App-Wechsel
-                .onDisappear {
-                    onEnd()
-                }
-=======
-            }
->>>>>>> 53573000
+            }
         }
 
         func endSession(manual: Bool) async {
@@ -710,23 +607,12 @@
             // 5. Optional: kurze Verzögerung für UI-Feedback
             try? await Task.sleep(nanoseconds: 400_000_000) // 0.4s
 
-<<<<<<< HEAD
-            // 3. End Live Activity and reset session states BEFORE closing the view
-            await liveActivity.end()
-            resetSession()
-            close()
-        }
-
-
-        private static func iconName(for phase: Phase) -> String {
-=======
             // 6. Schließe die View
             print("[AtemView] close() called")
             close()
         }
 
         static func iconName(for phase: Phase) -> String {
->>>>>>> 53573000
             switch phase {
             case .inhale: return "arrow.up"
             case .exhale: return "arrow.down"
